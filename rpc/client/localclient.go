package client

import (
	"context"
	"time"

	"github.com/pkg/errors"

	"github.com/tendermint/tendermint/crypto"
	cmn "github.com/tendermint/tendermint/libs/common"
	"github.com/tendermint/tendermint/libs/log"
	tmpubsub "github.com/tendermint/tendermint/libs/pubsub"
	tmquery "github.com/tendermint/tendermint/libs/pubsub/query"
	nm "github.com/tendermint/tendermint/node"
	"github.com/tendermint/tendermint/rpc/core"
	ctypes "github.com/tendermint/tendermint/rpc/core/types"
	rpctypes "github.com/tendermint/tendermint/rpc/lib/types"
	"github.com/tendermint/tendermint/types"
)

/*
Local is a Client implementation that directly executes the rpc
functions on a given node, without going through HTTP or GRPC.

This implementation is useful for:

* Running tests against a node in-process without the overhead
of going through an http server
* Communication between an ABCI app and Tendermint core when they
are compiled in process.

For real clients, you probably want to use client.HTTP.  For more
powerful control during testing, you probably want the "client/mock" package.

You can subscribe for any event published by Tendermint using Subscribe method.
Note delivery is best-effort. If you don't read events fast enough, Tendermint
might cancel the subscription. The client will attempt to resubscribe (you
don't need to do anything). It will keep trying indefinitely with exponential
backoff (10ms -> 20ms -> 40ms) until successful.
*/
type Local struct {
	*types.EventBus
	Logger log.Logger
	ctx    *rpctypes.Context
}

// NewLocal configures a client that calls the Node directly.
//
// Note that given how rpc/core works with package singletons, that
// you can only have one node per process.  So make sure test cases
// don't run in parallel, or try to simulate an entire network in
// one process...
func NewLocal(node *nm.Node) *Local {
	node.ConfigureRPC()
	return &Local{
		EventBus: node.EventBus(),
		Logger:   log.NewNopLogger(),
		ctx:      &rpctypes.Context{},
	}
}

var _ Client = (*Local)(nil)

// SetLogger allows to set a logger on the client.
func (c *Local) SetLogger(l log.Logger) {
	c.Logger = l
}

func (c *Local) Status() (*ctypes.ResultStatus, error) {
	return core.Status(c.ctx)
}

func (c *Local) ABCIInfo() (*ctypes.ResultABCIInfo, error) {
	return core.ABCIInfo(c.ctx)
}

func (c *Local) ABCIQuery(path string, data cmn.HexBytes) (*ctypes.ResultABCIQuery, error) {
	return c.ABCIQueryWithOptions(path, data, DefaultABCIQueryOptions)
}

func (c *Local) ABCIQueryWithOptions(path string, data cmn.HexBytes, opts ABCIQueryOptions) (*ctypes.ResultABCIQuery, error) {
	return core.ABCIQuery(c.ctx, path, data, opts.Height, opts.Prove)
}

func (c *Local) BroadcastTxCommit(tx types.Tx) (*ctypes.ResultBroadcastTxCommit, error) {
	return core.BroadcastTxCommit(c.ctx, tx)
}

func (c *Local) BroadcastTxAsync(tx types.Tx) (*ctypes.ResultBroadcastTx, error) {
	return core.BroadcastTxAsync(c.ctx, tx)
}

func (c *Local) BroadcastTxSync(tx types.Tx) (*ctypes.ResultBroadcastTx, error) {
	return core.BroadcastTxSync(c.ctx, tx)
}

func (c *Local) UnconfirmedTxs(limit int) (*ctypes.ResultUnconfirmedTxs, error) {
	return core.UnconfirmedTxs(c.ctx, limit)
}

func (c *Local) NumUnconfirmedTxs() (*ctypes.ResultUnconfirmedTxs, error) {
	return core.NumUnconfirmedTxs(c.ctx)
}

func (c *Local) NetInfo() (*ctypes.ResultNetInfo, error) {
	return core.NetInfo(c.ctx)
}

func (c *Local) DumpConsensusState() (*ctypes.ResultDumpConsensusState, error) {
	return core.DumpConsensusState(c.ctx)
}

func (c *Local) ConsensusState() (*ctypes.ResultConsensusState, error) {
	return core.ConsensusState(c.ctx)
}

func (c *Local) Health() (*ctypes.ResultHealth, error) {
	return core.Health(c.ctx)
}

func (c *Local) DialSeeds(seeds []string) (*ctypes.ResultDialSeeds, error) {
	return core.UnsafeDialSeeds(c.ctx, seeds)
}

func (c *Local) DialPeers(peers []string, persistent bool) (*ctypes.ResultDialPeers, error) {
	return core.UnsafeDialPeers(c.ctx, peers, persistent)
}

func (c *Local) BlockchainInfo(minHeight, maxHeight int64) (*ctypes.ResultBlockchainInfo, error) {
	return core.BlockchainInfo(c.ctx, minHeight, maxHeight)
}

func (c *Local) Genesis() (*ctypes.ResultGenesis, error) {
	return core.Genesis(c.ctx)
}

func (c *Local) Block(height *int64) (*ctypes.ResultBlock, error) {
	return core.Block(c.ctx, height)
}

func (c *Local) BlockResults(height *int64) (*ctypes.ResultBlockResults, error) {
	return core.BlockResults(c.ctx, height)
}

func (c *Local) Commit(height *int64) (*ctypes.ResultCommit, error) {
	return core.Commit(c.ctx, height)
}

func (c *Local) Validators(height *int64) (*ctypes.ResultValidators, error) {
	return core.Validators(c.ctx, height)
}

func (c *Local) Tx(hash []byte, prove bool) (*ctypes.ResultTx, error) {
	return core.Tx(c.ctx, hash, prove)
}

func (c *Local) TxSearch(query string, prove bool, page, perPage int) (*ctypes.ResultTxSearch, error) {
	return core.TxSearch(c.ctx, query, prove, page, perPage)
}

<<<<<<< HEAD
func (Local) BroadcastDuplicateVote(pubkey crypto.PubKey, vote1 types.Vote, vote2 types.Vote) (*ctypes.ResultBroadcastDuplicateVote, error) {
	return core.BroadcastDuplicateVote(pubkey, vote1, vote2)
}

func (c *Local) Subscribe(ctx context.Context, subscriber string, query tmpubsub.Query, out chan<- interface{}) error {
	return c.EventBus.Subscribe(ctx, subscriber, query, out)
=======
func (c *Local) Subscribe(ctx context.Context, subscriber, query string, outCapacity ...int) (out <-chan ctypes.ResultEvent, err error) {
	q, err := tmquery.New(query)
	if err != nil {
		return nil, errors.Wrap(err, "failed to parse query")
	}
	sub, err := c.EventBus.Subscribe(ctx, subscriber, q)
	if err != nil {
		return nil, errors.Wrap(err, "failed to subscribe")
	}

	outCap := 1
	if len(outCapacity) > 0 {
		outCap = outCapacity[0]
	}

	outc := make(chan ctypes.ResultEvent, outCap)
	go c.eventsRoutine(sub, subscriber, q, outc)

	return outc, nil
}

func (c *Local) eventsRoutine(sub types.Subscription, subscriber string, q tmpubsub.Query, outc chan<- ctypes.ResultEvent) {
	for {
		select {
		case msg := <-sub.Out():
			result := ctypes.ResultEvent{Query: q.String(), Data: msg.Data(), Tags: msg.Tags()}
			if cap(outc) == 0 {
				outc <- result
			} else {
				select {
				case outc <- result:
				default:
					c.Logger.Error("wanted to publish ResultEvent, but out channel is full", "result", result, "query", result.Query)
				}
			}
		case <-sub.Cancelled():
			if sub.Err() == tmpubsub.ErrUnsubscribed {
				return
			}

			c.Logger.Error("subscription was cancelled, resubscribing...", "err", sub.Err(), "query", q.String())
			sub = c.resubscribe(subscriber, q)
			if sub == nil { // client was stopped
				return
			}
		case <-c.Quit():
			return
		}
	}
}

// Try to resubscribe with exponential backoff.
func (c *Local) resubscribe(subscriber string, q tmpubsub.Query) types.Subscription {
	attempts := 0
	for {
		if !c.IsRunning() {
			return nil
		}

		sub, err := c.EventBus.Subscribe(context.Background(), subscriber, q)
		if err == nil {
			return sub
		}

		attempts++
		time.Sleep((10 << uint(attempts)) * time.Millisecond) // 10ms -> 20ms -> 40ms
	}
>>>>>>> 5a25b75b
}

func (c *Local) Unsubscribe(ctx context.Context, subscriber, query string) error {
	q, err := tmquery.New(query)
	if err != nil {
		return errors.Wrap(err, "failed to parse query")
	}
	return c.EventBus.Unsubscribe(ctx, subscriber, q)
}

func (c *Local) UnsubscribeAll(ctx context.Context, subscriber string) error {
	return c.EventBus.UnsubscribeAll(ctx, subscriber)
}<|MERGE_RESOLUTION|>--- conflicted
+++ resolved
@@ -158,14 +158,10 @@
 	return core.TxSearch(c.ctx, query, prove, page, perPage)
 }
 
-<<<<<<< HEAD
 func (Local) BroadcastDuplicateVote(pubkey crypto.PubKey, vote1 types.Vote, vote2 types.Vote) (*ctypes.ResultBroadcastDuplicateVote, error) {
 	return core.BroadcastDuplicateVote(pubkey, vote1, vote2)
 }
 
-func (c *Local) Subscribe(ctx context.Context, subscriber string, query tmpubsub.Query, out chan<- interface{}) error {
-	return c.EventBus.Subscribe(ctx, subscriber, query, out)
-=======
 func (c *Local) Subscribe(ctx context.Context, subscriber, query string, outCapacity ...int) (out <-chan ctypes.ResultEvent, err error) {
 	q, err := tmquery.New(query)
 	if err != nil {
@@ -233,7 +229,6 @@
 		attempts++
 		time.Sleep((10 << uint(attempts)) * time.Millisecond) // 10ms -> 20ms -> 40ms
 	}
->>>>>>> 5a25b75b
 }
 
 func (c *Local) Unsubscribe(ctx context.Context, subscriber, query string) error {
