# Pending

Special thanks to external contributors on this release:
@goolAdapter, @bradyjoestar

BREAKING CHANGES:

* CLI/RPC/Config
  * [rpc] `/block_results` now uses indexer to fetch block results for heights < `latestBlockHeight`
  * [config] \#2232 timeouts as time.Duration, not ints
  * [config] \#2505 Remove Mempool.RecheckEmpty (it was effectively useless anyways)
  * [config] `mempool.wal` is disabled by default
  * [rpc] \#2298 `/abci_query` takes `prove` argument instead of `trusted` and switches the default
    behaviour to `prove=false`
  * [privval] \#2459 Split `SocketPVMsg`s implementations into Request and Response, where the Response may contain a error message (returned by the remote signer)

* Apps
  * [abci] \#2298 ResponseQuery.Proof is now a structured merkle.Proof, not just
    arbitrary bytes

* Go API
  * [node] Remove node.RunForever
  * [config] \#2232 timeouts as time.Duration, not ints
  * [rpc/client] \#2298 `ABCIQueryOptions.Trusted` -> `ABCIQueryOptions.Prove`
  * [types] \#2298 Remove `Index` and `Total` fields from `TxProof`.
  * [crypto/merkle & lite] \#2298 Various changes to accomodate General Merkle trees

* Blockchain Protocol
  * [types] \#2459 `Vote`/`Proposal`/`Heartbeat` use amino encoding instead of JSON in `SignBytes`.
  * [types] \#2512 Remove the pubkey field from the validator hash

* P2P Protocol

FEATURES:
- [crypto/merkle] \#2298 General Merkle Proof scheme for chaining various types of Merkle trees together
- [abci] \#2557 Add `Codespace` field to `Response{CheckTx, DeliverTx, Query}`

IMPROVEMENTS:
- [consensus] [\#2169](https://github.com/cosmos/cosmos-sdk/issues/2169) add additional metrics
- [p2p] [\#2169](https://github.com/cosmos/cosmos-sdk/issues/2169) add additional metrics
- [config] \#2232 added ValidateBasic method, which performs basic checks

BUG FIXES:
- [autofile] \#2428 Group.RotateFile need call Flush() before rename (@goolAdapter)
- [node] \#2434 Make node respond to signal interrupts while sleeping for genesis time
<<<<<<< HEAD
- [state] \#2491 Store ABCIResponses only for the last block
=======
- [consensus] [\#1690](https://github.com/tendermint/tendermint/issues/1690) wait for
timeoutPrecommit before starting next round
>>>>>>> 5f88fe0e
- [evidence] \#2515 fix db iter leak (@goolAdapter)
- [common/bit_array] Fixed a bug in the `Or` function
- [common/bit_array] Fixed a bug in the `Sub` function (@bradyjoestar)
- [common] \#2534 make bit array's PickRandom choose uniformly from true bits
- [p2p] \#2555 fix p2p switch FlushThrottle value (@goolAdapter)<|MERGE_RESOLUTION|>--- conflicted
+++ resolved
@@ -43,12 +43,9 @@
 BUG FIXES:
 - [autofile] \#2428 Group.RotateFile need call Flush() before rename (@goolAdapter)
 - [node] \#2434 Make node respond to signal interrupts while sleeping for genesis time
-<<<<<<< HEAD
 - [state] \#2491 Store ABCIResponses only for the last block
-=======
 - [consensus] [\#1690](https://github.com/tendermint/tendermint/issues/1690) wait for
 timeoutPrecommit before starting next round
->>>>>>> 5f88fe0e
 - [evidence] \#2515 fix db iter leak (@goolAdapter)
 - [common/bit_array] Fixed a bug in the `Or` function
 - [common/bit_array] Fixed a bug in the `Sub` function (@bradyjoestar)
