--- conflicted
+++ resolved
@@ -22,13 +22,6 @@
 ### IMPROVEMENTS:
 
 ### BUG FIXES:
-<<<<<<< HEAD
-- [node] \#3186 EventBus and indexerService should be started before first block (for replay last block on handshake) execution
-- [p2p] \#3232 Fix infinite loop leading to addrbook deadlock for seed nodes
-- [p2p] \#3247 Fix panic in SeedMode when calling FlushStop and OnStop
-  concurrently
 - [libs/pubsub] \#951, \#1880 use non-blocking send when dispatching messages [ADR-33](https://github.com/tendermint/tendermint/blob/develop/docs/architecture/adr-033-pubsub.md)
-=======
 - [consensus] \#3297 Flush WAL on stop to prevent data corruption during
-  graceful shutdown
->>>>>>> d32f7d24
+  graceful shutdow