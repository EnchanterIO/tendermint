package kvstore

import (
	"bytes"
	"encoding/hex"
	"fmt"
	"strconv"
	"strings"

	"github.com/tendermint/tendermint/abci/example/code"
	"github.com/tendermint/tendermint/abci/types"
	"github.com/tendermint/tendermint/crypto/ed25519"
	dbm "github.com/tendermint/tendermint/libs/db"
	"github.com/tendermint/tendermint/libs/log"
	tmtypes "github.com/tendermint/tendermint/types"
)

const (
	ValidatorSetChangePrefix string = "val:"
)

//-----------------------------------------

var _ types.Application = (*PersistentKVStoreApplication)(nil)

type PersistentKVStoreApplication struct {
	app *KVStoreApplication

	// validator set
	ValUpdates []types.ValidatorUpdate

<<<<<<< HEAD
	relation map[string]types.PubKey // address to pubkey
=======
	valAddrToPubKeyMap map[string]types.PubKey
>>>>>>> 0e0e0e8b

	logger log.Logger
}

func NewPersistentKVStoreApplication(dbDir string) *PersistentKVStoreApplication {
	name := "kvstore"
	db, err := dbm.NewGoLevelDB(name, dbDir)
	if err != nil {
		panic(err)
	}

	state := loadState(db)

	return &PersistentKVStoreApplication{
		app:      &KVStoreApplication{state: state},
		relation: make(map[string]types.PubKey),
		logger:   log.NewNopLogger(),
	}
}

func (app *PersistentKVStoreApplication) SetLogger(l log.Logger) {
	app.logger = l
}

func (app *PersistentKVStoreApplication) Info(req types.RequestInfo) types.ResponseInfo {
	res := app.app.Info(req)
	res.LastBlockHeight = app.app.state.Height
	res.LastBlockAppHash = app.app.state.AppHash
	return res
}

func (app *PersistentKVStoreApplication) SetOption(req types.RequestSetOption) types.ResponseSetOption {
	return app.app.SetOption(req)
}

// tx is either "val:pubkey/power" or "key=value" or just arbitrary bytes
func (app *PersistentKVStoreApplication) DeliverTx(tx []byte) types.ResponseDeliverTx {
	// if it starts with "val:", update the validator set
	// format is "val:pubkey/power"
	if isValidatorTx(tx) {
		// update validators in the merkle tree
		// and in app.ValUpdates
		return app.execValidatorTx(tx)
	}

	// otherwise, update the key-value store
	return app.app.DeliverTx(tx)
}

func (app *PersistentKVStoreApplication) CheckTx(tx []byte) types.ResponseCheckTx {
	return app.app.CheckTx(tx)
}

// Commit will panic if InitChain was not called
func (app *PersistentKVStoreApplication) Commit() types.ResponseCommit {
	return app.app.Commit()
}

func (app *PersistentKVStoreApplication) Query(reqQuery types.RequestQuery) (resQuery types.ResponseQuery) {
	switch reqQuery.Path {
	case "/val":
		key := []byte("val:" + string(reqQuery.Data))
		value := app.app.state.db.Get(key)

		resQuery.Key = reqQuery.Data
		resQuery.Value = value
		return
	default:
		return app.app.Query(reqQuery)
	}
}

// Save the validators in the merkle tree
func (app *PersistentKVStoreApplication) InitChain(req types.RequestInitChain) types.ResponseInitChain {
	for _, v := range req.Validators {
		r := app.updateValidator(v)
		if r.IsErr() {
			app.logger.Error("Error updating validators", "r", r)
		}
	}
	return types.ResponseInitChain{}
}

// Track the block hash and header information
func (app *PersistentKVStoreApplication) BeginBlock(req types.RequestBeginBlock) types.ResponseBeginBlock {
	// reset valset changes
	app.ValUpdates = make([]types.ValidatorUpdate, 0)

	for _, ev := range req.ByzantineValidators {
		switch ev.Type {
		case tmtypes.ABCIEvidenceTypeDuplicateVote:
			// decrease voting power by 1
			app.updateValidator(types.ValidatorUpdate{
				PubKey: app.relation[string(ev.Validator.Address)],
				Power:  ev.TotalVotingPower - 1,
			})
		}
	}
	return types.ResponseBeginBlock{}
}

// Update the validator set
func (app *PersistentKVStoreApplication) EndBlock(req types.RequestEndBlock) types.ResponseEndBlock {
	return types.ResponseEndBlock{ValidatorUpdates: app.ValUpdates}
}

//---------------------------------------------
// update validators

func (app *PersistentKVStoreApplication) Validators() (validators []types.ValidatorUpdate) {
	itr := app.app.state.db.Iterator(nil, nil)
	for ; itr.Valid(); itr.Next() {
		if isValidatorTx(itr.Key()) {
			validator := new(types.ValidatorUpdate)
			err := types.ReadMessage(bytes.NewBuffer(itr.Value()), validator)
			if err != nil {
				panic(err)
			}
			validators = append(validators, *validator)
		}
	}
	return
}

func MakeValSetChangeTx(pubkey types.PubKey, power int64) []byte {
	return []byte(fmt.Sprintf("val:%X/%d", pubkey.Data, power))
}

func isValidatorTx(tx []byte) bool {
	return strings.HasPrefix(string(tx), ValidatorSetChangePrefix)
}

// format is "val:pubkey/power"
// pubkey is raw 32-byte ed25519 key
func (app *PersistentKVStoreApplication) execValidatorTx(tx []byte) types.ResponseDeliverTx {
	tx = tx[len(ValidatorSetChangePrefix):]

	//get the pubkey and power
	pubKeyAndPower := strings.Split(string(tx), "/")
	if len(pubKeyAndPower) != 2 {
		return types.ResponseDeliverTx{
			Code: code.CodeTypeEncodingError,
			Log:  fmt.Sprintf("Expected 'pubkey/power'. Got %v", pubKeyAndPower)}
	}
	pubkeyS, powerS := pubKeyAndPower[0], pubKeyAndPower[1]

	// decode the pubkey
	pubkey, err := hex.DecodeString(pubkeyS)
	if err != nil {
		return types.ResponseDeliverTx{
			Code: code.CodeTypeEncodingError,
			Log:  fmt.Sprintf("Pubkey (%s) is invalid hex", pubkeyS)}
	}

	// decode the power
	power, err := strconv.ParseInt(powerS, 10, 64)
	if err != nil {
		return types.ResponseDeliverTx{
			Code: code.CodeTypeEncodingError,
			Log:  fmt.Sprintf("Power (%s) is not an int", powerS)}
	}

	// update
	return app.updateValidator(types.Ed25519ValidatorUpdate(pubkey, int64(power)))
}

// add, update, or remove a validator
func (app *PersistentKVStoreApplication) updateValidator(v types.ValidatorUpdate) types.ResponseDeliverTx {
	key := []byte("val:" + string(v.PubKey.Data))

	pubkey := ed25519.PubKeyEd25519{}
	copy(pubkey[:], v.PubKey.Data)

	if v.Power == 0 {
		// remove validator
		if !app.app.state.db.Has(key) {
			return types.ResponseDeliverTx{
				Code: code.CodeTypeUnauthorized,
				Log:  fmt.Sprintf("Cannot remove non-existent validator %X", key)}
		}
		app.app.state.db.Delete(key)

		delete(app.relation, string(pubkey.Address()))

	} else {
		// add or update validator
		value := bytes.NewBuffer(make([]byte, 0))
		if err := types.WriteMessage(&v, value); err != nil {
			return types.ResponseDeliverTx{
				Code: code.CodeTypeEncodingError,
				Log:  fmt.Sprintf("Error encoding validator: %v", err)}
		}
		app.app.state.db.Set(key, value.Bytes())

		app.relation[string(pubkey.Address())] = v.PubKey
	}

	// we only update the changes array if we successfully updated the tree
	app.ValUpdates = append(app.ValUpdates, v)

	return types.ResponseDeliverTx{Code: code.CodeTypeOK}
}<|MERGE_RESOLUTION|>--- conflicted
+++ resolved
@@ -29,11 +29,7 @@
 	// validator set
 	ValUpdates []types.ValidatorUpdate
 
-<<<<<<< HEAD
-	relation map[string]types.PubKey // address to pubkey
-=======
 	valAddrToPubKeyMap map[string]types.PubKey
->>>>>>> 0e0e0e8b
 
 	logger log.Logger
 }
